--- conflicted
+++ resolved
@@ -1,26 +1,22 @@
 package rollbar
 
 import (
+	"bytes"
+	"encoding/json"
 	"fmt"
 	"hash/adler32"
-	"log"
 	"net/http"
+	"net/url"
 	"os"
 	"reflect"
+	"regexp"
+	"runtime"
 	"strings"
+	"sync"
+	"time"
 )
 
 const (
-<<<<<<< HEAD
-	NAME    = "heroku/rollbar"
-	VERSION = "0.4.1"
-
-	// Severity levels
-	CRIT  = "critical"
-	ERR   = "error"
-	WARN  = "warning"
-	INFO  = "info"
-=======
 	// NAME is the name of this notifier library as reported to the Rollbar API.
 	NAME = "go-rollbar"
 
@@ -42,7 +38,6 @@
 	INFO = "info"
 
 	// DEBUG is the debug Rollbar severity level as reported to the Rollbar API.
->>>>>>> 3eb4713e
 	DEBUG = "debug"
 
 	// FILTERED is the text that replaces all sensitive values in items sent to
@@ -51,74 +46,6 @@
 )
 
 var (
-<<<<<<< HEAD
-	hostname, _ = os.Hostname()
-	std         = NewAsync("", "development", "", hostname, "")
-)
-
-// Rollbar access token.
-func SetToken(token string) {
-	std.SetToken(token)
-}
-
-// All errors and messages will be submitted under this environment.
-func SetEnvironment(environment string) {
-	std.SetEnvironment(environment)
-}
-
-// String describing the running code version on the server
-func SetCodeVersion(codeVersion string) {
-	std.SetCodeVersion(codeVersion)
-}
-
-// host: The server hostname. Will be indexed.
-func SetServerHost(serverHost string) {
-	std.SetServerHost(serverHost)
-}
-
-// root: Path to the application code root, not including the final slash.
-// Used to collapse non-project code when displaying tracebacks.
-func SetServerRoot(serverRoot string) {
-	std.SetServerRoot(serverRoot)
-}
-
-// custom: Any arbitrary metadata you want to send.
-func SetCustom(custom map[string]interface{}) {
-	std.SetCustom(custom)
-}
-
-// -- Getters
-
-// Rollbar access token.
-func GetToken() string {
-	return std.GetToken()
-}
-
-// All errors and messages will be submitted under this environment.
-func GetEnvironment() string {
-	return std.GetEnvironment()
-}
-
-// String describing the running code version on the server
-func GetCodeVersion() string {
-	return std.GetCodeVersion()
-}
-
-// host: The server hostname. Will be indexed.
-func GetServerHost() string {
-	return std.GetServerHost()
-}
-
-// root: Path to the application code root, not including the final slash.
-// Used to collapse non-project code when displaying tracebacks.
-func GetServerRoot() string {
-	return std.GetServerRoot()
-}
-
-// custom: Any arbitrary metadata you want to send.
-func GetCustom() map[string]interface{} {
-	return std.GetCustom()
-=======
 	// Token is the Rollbar access token under which all items will be reported.
 	// If Token is blank, no errors will be reported to Rollbar.
 	Token = ""
@@ -185,46 +112,10 @@
 		}
 		close(postErrors)
 	}()
->>>>>>> 3eb4713e
 }
 
 // -- Error reporting
 
-<<<<<<< HEAD
-// Error asynchronously sends an error to Rollbar with the given severity level.
-func Error(level string, err error) {
-	std.Error(level, err)
-}
-
-// ErrorWithExtras asynchronously sends an error to Rollbar with the given
-// severity level with extra custom data.
-func ErrorWithExtras(level string, err error, extras map[string]interface{}) {
-	std.ErrorWithExtras(level, err, extras)
-}
-
-// RequestError asynchronously sends an error to Rollbar with the given
-// severity level and request-specific information.
-func RequestError(level string, r *http.Request, err error) {
-	std.RequestError(level, r, err)
-}
-
-// RequestErrorWithExtras asynchronously sends an error to Rollbar with the given
-// severity level and request-specific information with extra custom data.
-func RequestErrorWithExtras(level string, r *http.Request, err error, extras map[string]interface{}) {
-	std.RequestErrorWithExtras(level, r, err, extras)
-}
-
-// ErrorWithStackSkip asynchronously sends an error to Rollbar with the given
-// severity level and a given number of stack trace frames skipped.
-func ErrorWithStackSkip(level string, err error, skip int) {
-	std.ErrorWithStackSkip(level, err, skip)
-}
-
-// ErrorWithStackSkipWithExtras asynchronously sends an error to Rollbar with the given
-// severity level and a given number of stack trace frames skipped with extra custom data.
-func ErrorWithStackSkipWithExtras(level string, err error, skip int, extras map[string]interface{}) {
-	std.ErrorWithStackSkipWithExtras(level, err, skip, extras)
-=======
 func Errorf(level string, format string, args ...interface{}) {
 	ErrorWithStackSkip(level, fmt.Errorf(format, args...), 1)
 }
@@ -254,23 +145,10 @@
 // custom Fields to be passed on to Rollbar.
 func RequestError(level string, r *http.Request, err error, fields ...*Field) {
 	RequestErrorWithStackSkip(level, r, err, 1, fields...)
->>>>>>> 3eb4713e
 }
 
 // RequestErrorWithStackSkip asynchronously sends an error to Rollbar with the
 // given severity level and a given number of stack trace frames skipped, in
-<<<<<<< HEAD
-// addition to extra request-specific information.
-func RequestErrorWithStackSkip(level string, r *http.Request, err error, skip int) {
-	std.RequestErrorWithStackSkip(level, r, err, skip)
-}
-
-// RequestErrorWithStackSkipWithExtras asynchronously sends an error to Rollbar
-// with the given severity level and a given number of stack trace frames skipped,
-// in addition to extra request-specific information and extra custom data.
-func RequestErrorWithStackSkipWithExtras(level string, r *http.Request, err error, skip int, extras map[string]interface{}) {
-	std.RequestErrorWithStackSkipWithExtras(level, r, err, skip, extras)
-=======
 // addition to extra request-specific information. You can pass, optionally,
 // custom Fields to be passed on to Rollbar.
 func RequestErrorWithStackSkip(level string, r *http.Request, err error, skip int, fields ...*Field) {
@@ -307,7 +185,6 @@
 
 func buildAndPushError(level string, err error, stack Stack, fields ...*Field) {
 	push(buildError(level, err, stack, fields...))
->>>>>>> 3eb4713e
 }
 
 // -- Message reporting
@@ -315,14 +192,14 @@
 // Message asynchronously sends a message to Rollbar with the given severity
 // level.
 func Message(level string, msg string) {
-	std.Message(level, msg)
-}
-
-// MessageWithExtras asynchronously sends a message to Rollbar with the given severity
-// level with extra custom data. Rollbar request is asynchronous.
-func MessageWithExtras(level string, msg string, extras map[string]interface{}) {
-	std.MessageWithExtras(level, msg, extras)
-}
+	body := buildBody(level, msg)
+	data := body["data"].(map[string]interface{})
+	data["body"] = messageBody(msg)
+
+	push(body)
+}
+
+// -- Misc.
 
 // PostErrors returns a channel that receives all errors encountered while
 // POSTing items to the Rollbar API.
@@ -334,35 +211,15 @@
 // you to ensure that errors / messages are sent to Rollbar before exiting an
 // application.
 func Wait() {
-	std.Wait()
-}
-
-// -- Misc.
-
-<<<<<<< HEAD
-// Errors can implement this interface to create a trace_chain
-// Callers are required to call BuildStack on their own at the
-// time the cause is wrapped.
-type CauseStacker interface {
-	error
-	Cause() error
-	Stack() Stack
-}
-
-// Build an error inner-body for the given error. If skip is provided, that
-// number of stack trace frames will be skipped. If the error has a Cause
-// method, the causes will be traversed until nil.
-func errorBody(err error, skip int) (map[string]interface{}, string) {
-	var parent error
-	traceChain := []map[string]interface{}{}
-	fingerprint := ""
-	for err != nil {
-		stack := getOrBuildStack(err, parent, skip)
-		traceChain = append(traceChain, buildTrace(err, stack))
-		fingerprint = fingerprint + stack.Fingerprint()
-		parent = err
-		err = getCause(err)
-=======
+	waitGroup.Wait()
+}
+
+// Build the main JSON structure that will be sent to Rollbar with the
+// appropriate metadata.
+func buildBody(level, title string) map[string]interface{} {
+	timestamp := time.Now().Unix()
+	hostname, _ := os.Hostname()
+
 	data := map[string]interface{}{
 		"environment": Environment,
 		"title":       title,
@@ -404,30 +261,10 @@
 				"message": message,
 			},
 		},
->>>>>>> 3eb4713e
-	}
-	errBody := map[string]interface{}{"trace_chain": traceChain}
+	}
 	return errBody, fingerprint
 }
 
-<<<<<<< HEAD
-// builds one trace element in trace_chain
-func buildTrace(err error, stack Stack) map[string]interface{} {
-	return map[string]interface{}{
-		"frames": stack,
-		"exception": map[string]interface{}{
-			"class":   errorClass(err),
-			"message": err.Error(),
-		},
-	}
-}
-
-func getCause(err error) error {
-	if cs, ok := err.(CauseStacker); ok {
-		return cs.Cause()
-	} else {
-		return nil
-=======
 // errorRequest extracts details from a Request in a format that Rollbar
 // accepts.
 func errorRequest(r *http.Request) map[string]interface{} {
@@ -455,24 +292,23 @@
 		if FilterFields.Match([]byte(key)) {
 			values[key] = []string{FILTERED}
 		}
->>>>>>> 3eb4713e
-	}
-}
-
-// gets Stack from errors that provide one of their own
-// otherwise, builds a new stack
-func getOrBuildStack(err error, parent error, skip int) Stack {
-	if cs, ok := err.(CauseStacker); ok {
-		if s := cs.Stack(); s != nil {
-			return s
+	}
+
+	return values
+}
+
+func flattenValues(values map[string][]string) map[string]interface{} {
+	result := make(map[string]interface{})
+
+	for k, v := range values {
+		if len(v) == 1 {
+			result[k] = v[0]
+		} else {
+			result[k] = v
 		}
-	} else {
-		if _, ok := parent.(CauseStacker); !ok {
-			return BuildStack(4 + skip)
-		}
-	}
-
-	return make(Stack, 0)
+	}
+
+	return result
 }
 
 // Build a message inner-body for the given message string.
@@ -500,13 +336,6 @@
 	}
 }
 
-<<<<<<< HEAD
-// -- rollbarError
-
-func rollbarError(format string, args ...interface{}) {
-	format = "Rollbar error: " + format + "\n"
-	log.Printf(format, args...)
-=======
 // -- POST handling
 
 // Queue the given JSON body to be POSTed to Rollbar.
@@ -553,5 +382,4 @@
 		format = "Rollbar error: " + format + "\n"
 		fmt.Fprintf(ErrorWriter, format, args...)
 	}
->>>>>>> 3eb4713e
 }