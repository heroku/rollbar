package rollbar

import (
	"fmt"
	"hash/crc32"
	"os"
	"runtime"
	"strings"
)

var (
<<<<<<< HEAD
	knownSrcPrefixes []string = []string{
		"/src/",
		"/vendor/",
=======
	knownFilePathPatterns = []string{
		"github.com/",
		"code.google.com/",
		"bitbucket.org/",
		"launchpad.net/",
>>>>>>> 3eb4713e
	}
)

// Frame is a single line of executed code in a Stack.
type Frame struct {
	Filename string `json:"filename"`
	Method   string `json:"method"`
	Line     int    `json:"lineno"`
}

// Stack represents a stacktrace as a slice of Frames.
type Stack []Frame

// BuildStack builds a full stacktrace for the current execution location.
func BuildStack(skip int) Stack {
	stack := make(Stack, 0)

	for i := skip; ; i++ {
		pc, file, line, ok := runtime.Caller(i)
		if !ok {
			break
		}
		file = shortenFilePath(file)
		stack = append(stack, Frame{file, functionName(pc), line})
	}

	return stack
}

// Fingerprint builds a string that uniquely identifies a Rollbar item using
// the full stacktrace. The fingerprint is used to ensure (to a reasonable
// degree) that items are coalesced by Rollbar in a smart way.
func (s Stack) Fingerprint() string {
	hash := crc32.NewIEEE()
	for _, frame := range s {
		fmt.Fprintf(hash, "%s%s%d", frame.Filename, frame.Method, frame.Line)
	}
	return fmt.Sprintf("%x", hash.Sum32())
}

// Remove un-needed information from the source file path. This makes them
// shorter in Rollbar UI as well as making them the same, regardless of the
// machine the code was compiled on.
//
// Examples:
//   /usr/local/go/src/pkg/runtime/proc.c -> pkg/runtime/proc.c
//   /home/foo/go/src/github.com/rollbar/rollbar.go -> github.com/rollbar/rollbar.go
func shortenFilePath(s string) string {
	lastIndex := -1
	for _, prefix := range knownSrcPrefixes {
		index := strings.LastIndex(s, prefix) + len(prefix)
		if index > lastIndex {
			lastIndex = index
		}
	}
	if lastIndex != -1 {
		return s[lastIndex:]
	}
	return s
}

func functionName(pc uintptr) string {
	fn := runtime.FuncForPC(pc)
	if fn == nil {
		return "???"
	}
	name := fn.Name()
	end := strings.LastIndex(name, string(os.PathSeparator))
	return name[end+1 : len(name)]
}<|MERGE_RESOLUTION|>--- conflicted
+++ resolved
@@ -9,17 +9,11 @@
 )
 
 var (
-<<<<<<< HEAD
-	knownSrcPrefixes []string = []string{
-		"/src/",
-		"/vendor/",
-=======
 	knownFilePathPatterns = []string{
 		"github.com/",
 		"code.google.com/",
 		"bitbucket.org/",
 		"launchpad.net/",
->>>>>>> 3eb4713e
 	}
 )
 
@@ -68,15 +62,15 @@
 //   /usr/local/go/src/pkg/runtime/proc.c -> pkg/runtime/proc.c
 //   /home/foo/go/src/github.com/rollbar/rollbar.go -> github.com/rollbar/rollbar.go
 func shortenFilePath(s string) string {
-	lastIndex := -1
-	for _, prefix := range knownSrcPrefixes {
-		index := strings.LastIndex(s, prefix) + len(prefix)
-		if index > lastIndex {
-			lastIndex = index
+	idx := strings.Index(s, "/src/pkg/")
+	if idx != -1 {
+		return s[idx+5:]
+	}
+	for _, pattern := range knownFilePathPatterns {
+		idx = strings.Index(s, pattern)
+		if idx != -1 {
+			return s[idx:]
 		}
-	}
-	if lastIndex != -1 {
-		return s[lastIndex:]
 	}
 	return s
 }
